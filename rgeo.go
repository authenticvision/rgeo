--- conflicted
+++ resolved
@@ -84,62 +84,7 @@
 	return Location{}, errCountryNotFound
 }
 
-<<<<<<< HEAD
-// Get the relevant strings from the geojson properties
-func getLocationStrings(p map[string]interface{}) Location {
-	country, ok := p["ADMIN"].(string)
-	if !ok {
-		country, ok = p["admin"].(string)
-		if !ok {
-			country = ""
-		}
-	}
-
-	countrylong, ok := p["FORMAL_EN"].(string)
-	if !ok {
-		countrylong = ""
-	}
-
-	countrycode2, ok := p["ISO_A2"].(string)
-	if !ok {
-		countrycode2 = ""
-	}
-
-	countrycode3, ok := p["ISO_A3"].(string)
-	if !ok {
-		countrycode3 = ""
-	}
-
-	continent, ok := p["CONTINENT"].(string)
-	if !ok {
-		continent = ""
-	}
-
-	region, ok := p["REGION_UN"].(string)
-	if !ok {
-		region = ""
-	}
-
-	subregion, ok := p["SUBREGION"].(string)
-	if !ok {
-		subregion = ""
-	}
-
-	return Location{
-		Country:      country,
-		CountryLong:  countrylong,
-		CountryCode2: countrycode2,
-		CountryCode3: countrycode3,
-		Continent:    continent,
-		Region:       region,
-		SubRegion:    subregion,
-	}
-}
-
 // String method for type Location
-=======
-// String method for type `Location`
->>>>>>> 2402161b
 func (l Location) String() string {
 	// TODO: Add special case for empty Location
 	ret := "<Location>"
@@ -188,69 +133,12 @@
 	return false
 }
 
-<<<<<<< HEAD
-// Converts a *geom.MultiPolygon to an *s2.Polygon
-func polygonFromMultiPolygon(p *geom.MultiPolygon) (*s2.Polygon, error) {
-	var loops []*s2.Loop
-
-	for i := 0; i < p.NumPolygons(); i++ {
-		this, err := loopSliceFromPolygon(p.Polygon(i))
-		if err != nil {
-			return nil, err
-		}
-
-		loops = append(loops, this...)
-	}
-
-	return s2.PolygonFromLoops(loops), nil
-}
-
-// Converts a *geom.Polygon to an *s2.Polygon
-func polygonFromPolygon(p *geom.Polygon) (*s2.Polygon, error) {
-	loops, err := loopSliceFromPolygon(p)
-	return s2.PolygonFromLoops(loops), err
-}
-
-// Converts a *geom.Polygon to slice of *s2.Loop
-//
-// Modified from types.loopFromPolygon from github.com/dgraph-io/dgraph
-func loopSliceFromPolygon(p *geom.Polygon) ([]*s2.Loop, error) {
-	var loops []*s2.Loop
-
-	for i := 0; i < p.NumLinearRings(); i++ {
-		r := p.LinearRing(i)
-		n := r.NumCoords()
-
-		if n < 4 {
-			return nil, errors.Errorf("Can't convert ring with less than 4 pts")
-		}
-
-		if !r.Coord(0).Equal(geom.XY, r.Coord(n-1)) {
-			return nil, errors.Errorf(
-				"Last coordinate not same as first for polygon: %+v\n", p)
-		}
-
-		// S2 specifies that the orientation of the polygons should be CCW.
-		// However there is no restriction on the orientation in WKB (or
-		// geojson). To get the correct orientation we assume that the polygons
-		// are always less than one hemisphere. If they are bigger, we flip the
-		// orientation.
-		reverse := isClockwise(r)
-		l := loopFromRing(r, reverse)
-
-		// Since our clockwise check was approximate, we check the cap and
-		// reverse if needed.
-		if l.CapBound().Radius().Degrees() > 90 {
-			// Remaking the loop sometimes caused problems, this works better
-			l.Invert()
-=======
 // polygonContainsCoord checks if the given coord is within the given polygon
 func polygonContainsCoord(g *geom.Polygon, pt geom.Coord) bool {
 	for i := 0; i < g.NumLinearRings(); i++ {
 		r := g.LinearRing(i)
 		if xy.IsPointInRing(r.Layout(), pt, r.FlatCoords()) {
 			return true
->>>>>>> 2402161b
 		}
 	}
 
